"use client";

import React from "react";

type SymbolInfo = {
  symbol: string;
  timeframe: string;
  first_ts: string;
  last_ts: string;
  rows: number;
};

const API_URL = process.env.NEXT_PUBLIC_API_URL!;

function toISOStringZ(local: string) {
  // local is "YYYY-MM-DDTHH:MM" (no seconds), interpret as local time, convert to Z
  const d = new Date(local);
  return new Date(d.getTime() - d.getTimezoneOffset() * 60000).toISOString().replace(/\.\d{3}Z$/, "Z");
}

export default function Page() {
  const [symbols, setSymbols] = React.useState<SymbolInfo[]>([]);
  const [symbolsLoading, setSymbolsLoading] = React.useState(false);
  const [error, setError] = React.useState<string | null>(null);

  const [symbol, setSymbol] = React.useState("");
  const [timeframe, setTimeframe] = React.useState("5m");
  const [start, setStart] = React.useState(""); // datetime-local
  const [end, setEnd] = React.useState("");
  const [cashStart, setCashStart] = React.useState(100000);
  const [running, setRunning] = React.useState(false);
  const [result, setResult] = React.useState<any>(null);
  const [logs, setLogs] = React.useState<string[]>([]);
<<<<<<< HEAD
  const log = (...parts: any[]) => {
    setLogs((prev) => [
      ...prev,
      parts
        .map((p) => (typeof p === "string" ? p : JSON.stringify(p)))
        .join(" "),
    ]);
  };
=======

  const appendLog = React.useCallback((message: string, data?: unknown) => {
    const timestamp = new Date().toLocaleTimeString();
    let serialized = "";
    if (data !== undefined) {
      try {
        serialized = `\n${JSON.stringify(data, null, 2)}`;
      } catch (err) {
        serialized = `\n${String(data)}`;
      }
    }
    const line = `[${timestamp}] ${message}${serialized}`;
    console.log(`[alphagini-web] ${message}`, data);
    setLogs((prev) => [...prev.slice(-99), line]);
  }, []);
>>>>>>> 3646c6cf


    React.useEffect(() => {
    (async () => {
      setSymbolsLoading(true);
      setError(null);
      try {
        const symbolsEndpoint = `${API_URL}/symbols`;
        appendLog("Requesting symbol metadata from API", { endpoint: symbolsEndpoint });
        const r = await fetch(symbolsEndpoint);
        if (!r.ok) throw new Error(await r.text());
        const data: SymbolInfo[] = await r.json();
        appendLog("Received symbol metadata", data);
        setSymbols(data);
        log("symbols loaded:", data.length);  // <-- NEW
        if (data.length) setSymbol(data[0].symbol);
        // default window: last 3 days
        const now = new Date();
        const before = new Date(now.getTime() - 3 * 24 * 60 * 60 * 1000);
        const toLocal = (d: Date) =>
          new Date(d.getTime() - d.getTimezoneOffset() * 60000).toISOString().slice(0, 16);
        setStart(toLocal(before));
        setEnd(toLocal(now));
      } catch (e: any) {
<<<<<<< HEAD
        setError(`Failed to load symbols: ${e.message || e}`);
        log("symbols error:", e?.message || e);  // <-- NEW
=======
        const message = `Failed to load symbols: ${e.message || e}`;
        appendLog(message);
        setError(message);
>>>>>>> 3646c6cf
      } finally {
        setSymbolsLoading(false);
      }
    })();
  }, [appendLog]);


  async function runBacktest() {
    setRunning(true);
    setError(null);
    setResult(null);
    setLogs([]); // clear old logs
    try {
      const payload = {
        symbol,
        timeframe,
        start: toISOStringZ(start),
        end: toISOStringZ(end),
        model: "sma",
        strategy: "sma_cross",
        cash_start: cashStart,
        sma_fast: 10,
        sma_slow: 30,
      };
<<<<<<< HEAD

      // Client-side breadcrumbs
      const url = `${API_URL}/backtest`;
      log("POST", url);
      log("payload", payload);
      console.log("[backtest] POST", url, payload);

      const r = await fetch(url, {
=======
      const endpoint = `${API_URL}/backtest`;
      appendLog("Submitting backtest request", { endpoint, payload });
      const r = await fetch(endpoint, {
>>>>>>> 3646c6cf
        method: "POST",
        headers: { "content-type": "application/json" },
        body: JSON.stringify(payload),
      });
<<<<<<< HEAD

      log("status", String(r.status));
      const ct = r.headers.get("content-type") || "(none)";
      log("content-type", ct);
      console.log("[backtest] status:", r.status, "| content-type:", ct);

      // Read body as text first so we can always inspect it
      const text = await r.text();
      const preview = text.length > 500 ? text.slice(0, 500) + "…(truncated)" : text;
      log("body-preview", preview);
      console.log("[backtest] body-preview:", preview);

      if (!r.ok) {
        throw new Error(text || `HTTP ${r.status}`);
      }

      // Safely parse JSON
      let data: any = null;
      try {
        data = text ? JSON.parse(text) : null;
      } catch (err: any) {
        log("json-parse-error", err?.message || String(err));
        console.error("[backtest] json-parse-error:", err);
        throw new Error("API returned non-JSON (see Debug logs)");
      }

      // If the server sends a logs array, surface it
      if (Array.isArray(data?.logs)) {
        setLogs((prev) => [...prev, ...data.logs]);
      }

      // Helpful counts + key list
      log("keys", data ? Object.keys(data) : []);
      if (Array.isArray(data?.equity)) log("equity points", data.equity.length);
      if (Array.isArray(data?.prices)) log("prices points", data.prices.length);
      console.log("[backtest] keys:", data ? Object.keys(data) : []);
      if (Array.isArray(data?.equity)) console.log("[backtest] equity points:", data.equity.length);
      if (Array.isArray(data?.prices)) console.log("[backtest] prices points:", data.prices.length);

      setResult(data);
    } catch (e: any) {
      const msg = e?.message || String(e);
      setError(`Backtest failed: ${msg}`);
      log("exception", msg);
      console.error("[backtest] exception:", e);
=======
      if (!r.ok) {
        const errorText = await r.text();
        appendLog("Backtest request failed", { endpoint, status: r.status, body: errorText });
        throw new Error(errorText || `Request failed with status ${r.status}`);
      }
      const data = await r.json();
      appendLog("Received backtest response", { endpoint, data });
      setResult(data);
    } catch (e: any) {
      const message = `Backtest failed: ${e.message || e}`;
      appendLog(message);
      setError(message);
>>>>>>> 3646c6cf
    } finally {
      setRunning(false);
    }
  }

  return (
    <main style={{ maxWidth: 960, margin: "40px auto", padding: 16 }}>
      <h1 style={{ fontSize: 28, fontWeight: 700, marginBottom: 16 }}>alphagini — Backtesting</h1>

      <div style={{ display: "grid", gridTemplateColumns: "1fr 1fr", gap: 16 }}>
        <label>
          <div>Symbol</div>
          <select
            value={symbol}
            disabled={symbolsLoading}
            onChange={(e) => setSymbol(e.target.value)}
            style={{ width: "100%", padding: 8 }}
          >
            {symbols.map((s) => (
              <option key={`${s.symbol}-${s.timeframe}`} value={s.symbol}>
                {s.symbol}
              </option>
            ))}
          </select>
        </label>

        <label>
          <div>Timeframe</div>
          <select
            value={timeframe}
            onChange={(e) => setTimeframe(e.target.value)}
            style={{ width: "100%", padding: 8 }}
          >
            <option value="5m">5m</option>
            <option value="15m">15m</option>
            <option value="30m">30m</option>
            <option value="1h">1h</option>
            <option value="4h">4h</option>
            <option value="1d">1d</option>
          </select>
        </label>

        <label>
          <div>Start (local)</div>
          <input
            type="datetime-local"
            value={start}
            onChange={(e) => setStart(e.target.value)}
            style={{ width: "100%", padding: 8 }}
          />
        </label>

        <label>
          <div>End (local)</div>
          <input
            type="datetime-local"
            value={end}
            onChange={(e) => setEnd(e.target.value)}
            style={{ width: "100%", padding: 8 }}
          />
        </label>

        <label>
          <div>Starting cash ($)</div>
          <input
            type="number"
            min={0}
            step={1000}
            value={cashStart}
            onChange={(e) => setCashStart(Number(e.target.value))}
            style={{ width: "100%", padding: 8 }}
          />
        </label>
      </div>

      <div style={{ marginTop: 16, display: "flex", gap: 12 }}>
        <button
          onClick={runBacktest}
          disabled={running || !symbol || !start || !end}
          style={{
            padding: "10px 16px",
            background: running ? "#aaa" : "#111",
            color: "#fff",
            borderRadius: 8,
          }}
        >
          {running ? "Running…" : "Run"}
        </button>
      </div>

      {error && (
        <div style={{ marginTop: 16, color: "#b00020", whiteSpace: "pre-wrap" }}>{error}</div>
      )}

      {result && (
        <pre
          style={{
            marginTop: 16,
            background: "#0f172a",
            color: "#e2e8f0",
            padding: 12,
            borderRadius: 8,
            border: "1px solid #1e293b",
            whiteSpace: "pre-wrap",
          }}
        >
          {JSON.stringify(result.summary ?? result, null, 2)}
        </pre>
      )}
<<<<<<< HEAD
      {logs.length > 0 && (
        <div style={{ marginTop: 12 }}>
          <div style={{ fontWeight: 600, marginBottom: 6 }}>Debug logs</div>
          <pre
            style={{
              background: "#0b1020",
              color: "#e6f1ff",
              padding: 12,
              borderRadius: 8,
              whiteSpace: "pre-wrap",
              maxHeight: 260,
              overflow: "auto",
              fontSize: 13,
            }}
          >
            {logs.join("\n")}
          </pre>
        </div>
      )}
=======

      <div style={{ marginTop: 24 }}>
        <h2 style={{ fontSize: 18, marginBottom: 8 }}>Debug logs</h2>
        <pre
          style={{
            background: "#111827",
            color: "#d1d5db",
            padding: 12,
            borderRadius: 8,
            border: "1px solid #1f2937",
            whiteSpace: "pre-wrap",
            maxHeight: 240,
            overflowY: "auto",
            fontSize: 13,
          }}
        >
          {logs.length ? logs.join("\n\n") : "Run a backtest to view debug logs."}
        </pre>
      </div>

>>>>>>> 3646c6cf
      <p style={{ marginTop: 24, color: "#666" }}>
        Tip: date-times are interpreted in your local timezone then converted to UTC for the API.
      </p>
    </main>
  );
}<|MERGE_RESOLUTION|>--- conflicted
+++ resolved
@@ -31,16 +31,6 @@
   const [running, setRunning] = React.useState(false);
   const [result, setResult] = React.useState<any>(null);
   const [logs, setLogs] = React.useState<string[]>([]);
-<<<<<<< HEAD
-  const log = (...parts: any[]) => {
-    setLogs((prev) => [
-      ...prev,
-      parts
-        .map((p) => (typeof p === "string" ? p : JSON.stringify(p)))
-        .join(" "),
-    ]);
-  };
-=======
 
   const appendLog = React.useCallback((message: string, data?: unknown) => {
     const timestamp = new Date().toLocaleTimeString();
@@ -56,10 +46,8 @@
     console.log(`[alphagini-web] ${message}`, data);
     setLogs((prev) => [...prev.slice(-99), line]);
   }, []);
->>>>>>> 3646c6cf
-
-
-    React.useEffect(() => {
+
+  React.useEffect(() => {
     (async () => {
       setSymbolsLoading(true);
       setError(null);
@@ -71,7 +59,6 @@
         const data: SymbolInfo[] = await r.json();
         appendLog("Received symbol metadata", data);
         setSymbols(data);
-        log("symbols loaded:", data.length);  // <-- NEW
         if (data.length) setSymbol(data[0].symbol);
         // default window: last 3 days
         const now = new Date();
@@ -81,26 +68,19 @@
         setStart(toLocal(before));
         setEnd(toLocal(now));
       } catch (e: any) {
-<<<<<<< HEAD
-        setError(`Failed to load symbols: ${e.message || e}`);
-        log("symbols error:", e?.message || e);  // <-- NEW
-=======
         const message = `Failed to load symbols: ${e.message || e}`;
         appendLog(message);
         setError(message);
->>>>>>> 3646c6cf
       } finally {
         setSymbolsLoading(false);
       }
     })();
   }, [appendLog]);
 
-
   async function runBacktest() {
     setRunning(true);
     setError(null);
     setResult(null);
-    setLogs([]); // clear old logs
     try {
       const payload = {
         symbol,
@@ -113,71 +93,13 @@
         sma_fast: 10,
         sma_slow: 30,
       };
-<<<<<<< HEAD
-
-      // Client-side breadcrumbs
-      const url = `${API_URL}/backtest`;
-      log("POST", url);
-      log("payload", payload);
-      console.log("[backtest] POST", url, payload);
-
-      const r = await fetch(url, {
-=======
       const endpoint = `${API_URL}/backtest`;
       appendLog("Submitting backtest request", { endpoint, payload });
       const r = await fetch(endpoint, {
->>>>>>> 3646c6cf
         method: "POST",
         headers: { "content-type": "application/json" },
         body: JSON.stringify(payload),
       });
-<<<<<<< HEAD
-
-      log("status", String(r.status));
-      const ct = r.headers.get("content-type") || "(none)";
-      log("content-type", ct);
-      console.log("[backtest] status:", r.status, "| content-type:", ct);
-
-      // Read body as text first so we can always inspect it
-      const text = await r.text();
-      const preview = text.length > 500 ? text.slice(0, 500) + "…(truncated)" : text;
-      log("body-preview", preview);
-      console.log("[backtest] body-preview:", preview);
-
-      if (!r.ok) {
-        throw new Error(text || `HTTP ${r.status}`);
-      }
-
-      // Safely parse JSON
-      let data: any = null;
-      try {
-        data = text ? JSON.parse(text) : null;
-      } catch (err: any) {
-        log("json-parse-error", err?.message || String(err));
-        console.error("[backtest] json-parse-error:", err);
-        throw new Error("API returned non-JSON (see Debug logs)");
-      }
-
-      // If the server sends a logs array, surface it
-      if (Array.isArray(data?.logs)) {
-        setLogs((prev) => [...prev, ...data.logs]);
-      }
-
-      // Helpful counts + key list
-      log("keys", data ? Object.keys(data) : []);
-      if (Array.isArray(data?.equity)) log("equity points", data.equity.length);
-      if (Array.isArray(data?.prices)) log("prices points", data.prices.length);
-      console.log("[backtest] keys:", data ? Object.keys(data) : []);
-      if (Array.isArray(data?.equity)) console.log("[backtest] equity points:", data.equity.length);
-      if (Array.isArray(data?.prices)) console.log("[backtest] prices points:", data.prices.length);
-
-      setResult(data);
-    } catch (e: any) {
-      const msg = e?.message || String(e);
-      setError(`Backtest failed: ${msg}`);
-      log("exception", msg);
-      console.error("[backtest] exception:", e);
-=======
       if (!r.ok) {
         const errorText = await r.text();
         appendLog("Backtest request failed", { endpoint, status: r.status, body: errorText });
@@ -190,7 +112,6 @@
       const message = `Backtest failed: ${e.message || e}`;
       appendLog(message);
       setError(message);
->>>>>>> 3646c6cf
     } finally {
       setRunning(false);
     }
@@ -300,27 +221,6 @@
           {JSON.stringify(result.summary ?? result, null, 2)}
         </pre>
       )}
-<<<<<<< HEAD
-      {logs.length > 0 && (
-        <div style={{ marginTop: 12 }}>
-          <div style={{ fontWeight: 600, marginBottom: 6 }}>Debug logs</div>
-          <pre
-            style={{
-              background: "#0b1020",
-              color: "#e6f1ff",
-              padding: 12,
-              borderRadius: 8,
-              whiteSpace: "pre-wrap",
-              maxHeight: 260,
-              overflow: "auto",
-              fontSize: 13,
-            }}
-          >
-            {logs.join("\n")}
-          </pre>
-        </div>
-      )}
-=======
 
       <div style={{ marginTop: 24 }}>
         <h2 style={{ fontSize: 18, marginBottom: 8 }}>Debug logs</h2>
@@ -341,7 +241,6 @@
         </pre>
       </div>
 
->>>>>>> 3646c6cf
       <p style={{ marginTop: 24, color: "#666" }}>
         Tip: date-times are interpreted in your local timezone then converted to UTC for the API.
       </p>
