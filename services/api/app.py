import hashlib, json, os, time
import logging
from dataclasses import asdict, dataclass
from typing import Dict, List, Any
import logging

import numpy as np
import pandas as pd
from fastapi import FastAPI, HTTPException
from fastapi.middleware.cors import CORSMiddleware
from pydantic import BaseModel, Field
from google.cloud import bigquery

PROJECT = os.environ.get("ALPHAGINI_PROJECT")
DATASET_MD = os.environ.get("ALPHAGINI_BQ_DATASET", "alphagini_marketdata")
TABLE_OHLCV = f"{PROJECT}.{DATASET_MD}.ohlcv"

DATASET_EXP = os.environ.get("ALPHAGINI_EXP_DATASET", "alphagini_experiments")
TABLE_BT = f"{PROJECT}.{DATASET_EXP}.backtests"

logging.basicConfig(level=logging.INFO)
logger = logging.getLogger("alphagini.api")

app = FastAPI(title="alphagini-api", version="0.1")

logger = logging.getLogger("alphagini")
logger.setLevel(logging.INFO)


# Allow browser UI by default
app.add_middleware(
    CORSMiddleware,
    allow_origins=["*"], allow_methods=["*"], allow_headers=["*"],
)

# ---------- Models ----------
class BacktestRequest(BaseModel):
    symbol: str
    timeframe: str = Field(pattern=r"^\d+[smhdw]|[smhdw]$", default="5m")
    start: str
    end: str
    model: str = Field(pattern=r"^(naive|sma)$", default="naive")  # keep simple & fast
    strategy: str = Field(pattern=r"^(buy_hold|sma_cross)$", default="buy_hold")
    cash_start: float = 100_000.0
    # strategy params (optional)
    sma_fast: int = 10
    sma_slow: int = 30

@dataclass
class EquityMetrics:
    sharpe: float
    win_rate: float
    max_drawdown: float
    abs_return_usd: float
    rel_return: float

# ---------- Utils ----------
def bq() -> bigquery.Client:
    return bigquery.Client(project=PROJECT)

def log(logs: List[str], msg: str):
    m = str(msg)
    logs.append(m)
    logger.info(m)

def periods_per_year(tf: str) -> int:
    # approximate for intraday
    mult = int(tf[:-1]) if tf[:-1].isdigit() else 1
    unit = tf[-1]
    if unit == "m": return int((365*24*60)/mult)
    if unit == "h": return int((365*24)/mult)
    if unit == "d": return int(365/mult)
    if unit == "w": return int(52/mult)
    return 365

def load_ohlcv(symbol: str, timeframe: str, start: str, end: str, logs: List[str]) -> pd.DataFrame:
    # ... your BQ query build ...
    log(logs, f"load_ohlcv: symbol={symbol}, timeframe={timeframe}, start={start}, end={end}")
    df = ...  # <== existing query to BQ that returns columns ['ts','open','high','low','close','volume']
    if df.empty:
        log(logs, "load_ohlcv: BQ returned 0 rows")
        return df
    df["ts"] = pd.to_datetime(df["ts"], utc=True)
    df = df.sort_values("ts").set_index("ts")
    log(logs, f"load_ohlcv: rows={len(df)}, first={df.index.min()}, last={df.index.max()}")
    return df

# ---------- Models (predictions) ----------
def model_predict(df: pd.DataFrame, model: str, sma_fast=10, sma_slow=30) -> pd.Series:
    y = df["close"].astype(float)
    if model == "naive":
        return y.shift(1).fillna(y.iloc[0])
    if model == "sma":
        return y.rolling(sma_fast, min_periods=1).mean()
    raise ValueError("unknown model")

# ---------- Strategies ----------
def equity_buy_hold(df: pd.DataFrame, cash_start: float) -> pd.Series:
    price = df["close"].astype(float)
    units = cash_start / price.iloc[0]
    return units * price

def equity_sma_cross(price: pd.Series,
                     cash_start: float,
                     sma_fast: int,
                     sma_slow: int,
                     logs: List[str]) -> pd.Series:
    """
    price: pd.Series indexed by timestamp, float
    returns cumulative equity series aligned 1:1 with price index
    """
    log(logs, f"equity_sma_cross: len(price)={len(price)}, fast={sma_fast}, slow={sma_slow}")

    price = price.astype(float)
    price = price.sort_index()

    # SMAs
    fast = price.rolling(window=sma_fast, min_periods=sma_fast).mean()
    slow = price.rolling(window=sma_slow, min_periods=sma_slow).mean()

    # Position: 1 when fast>slow else 0. Shift(1) so we trade on next bar open.
    pos = (fast > slow).astype(int).shift(1).fillna(0)

    # P&L from close-to-close returns
    rets = price.pct_change().fillna(0)

    # Strategy returns: position * market returns
    strat = (pos * rets).fillna(0)

    equity = (1.0 + strat).cumprod() * float(cash_start)

    # logs for sanity
    cross_count = int(((fast > slow).astype(int).diff() != 0).sum())
    log(logs, f"SMA signals={cross_count}, first_ts={price.index.min()}, last_ts={price.index.max()}")
    log(logs, f"NaNs: fast={int(fast.isna().sum())}, slow={int(slow.isna().sum())}")

    # ensure alignment is exact
    if not equity.index.equals(price.index):
        log(logs, "WARNING: index misalignment detected; reindexing equity to price.")
        equity = equity.reindex(price.index)

    # if all NaN due to very short window, fill with starting cash
    equity = equity.fillna(method="ffill").fillna(float(cash_start))

    log(logs, f"equity len={len(equity)}, min={equity.min():.2f}, max={equity.max():.2f}")
    return equity

# ---------- Metrics ----------
def metrics_from_equity(eq: pd.Series, ppyr: int) -> EquityMetrics:
    rets = eq.pct_change().dropna()
    if len(rets) == 0:
        return EquityMetrics(0.0, 0.0, 0.0, float(eq.iloc[-1]-eq.iloc[0]), float(eq.iloc[-1]/eq.iloc[0]-1))
    sharpe = float(np.sqrt(ppyr) * (rets.mean() / (rets.std() + 1e-9)))
    win_rate = float((rets > 0).mean())
    roll_max = eq.cummax()
    dd = (eq/roll_max - 1.0).min()
    mdd = float(dd)
    abs_ret = float(eq.iloc[-1] - eq.iloc[0])
    rel_ret = float(eq.iloc[-1]/eq.iloc[0] - 1.0)
    return EquityMetrics(sharpe, win_rate, mdd, abs_ret, rel_ret)

# ---------- Persistence / Cache ----------
def cache_key(req: BacktestRequest) -> str:
    payload = {
        "symbol": req.symbol, "tf": req.timeframe, "start": req.start, "end": req.end,
        "model": req.model, "strategy": req.strategy, "cash": req.cash_start,
        "sma_fast": req.sma_fast, "sma_slow": req.sma_slow,
    }
    return hashlib.sha1(json.dumps(payload, sort_keys=True).encode()).hexdigest()

def fetch_cached(req: BacktestRequest):
    client = bq()
    q = f"""
      SELECT id, metrics_json
      FROM `{TABLE_BT}`
      WHERE symbol=@s AND timeframe=@tf AND start_ts=@st AND end_ts=@en
        AND model=@m AND strategy=@str AND id=@id
      ORDER BY requested_at DESC LIMIT 1
    """
    job = client.query(
        q,
        job_config=bigquery.QueryJobConfig(
            query_parameters=[
                bigquery.ScalarQueryParameter("s","STRING", req.symbol),
                bigquery.ScalarQueryParameter("tf","STRING", req.timeframe),
                bigquery.ScalarQueryParameter("st","TIMESTAMP", req.start),
                bigquery.ScalarQueryParameter("en","TIMESTAMP", req.end),
                bigquery.ScalarQueryParameter("m","STRING", req.model),
                bigquery.ScalarQueryParameter("str","STRING", req.strategy),
                bigquery.ScalarQueryParameter("id","STRING", cache_key(req)),
            ]
        ),
    )
    rows = list(job.result())
    return None if not rows else json.loads(rows[0].metrics_json)

def persist_result(req: BacktestRequest, metrics: Dict, duration_ms: int):
    client = bq()
    row = {
        "id": cache_key(req),
        "requested_at": pd.Timestamp.utcnow().isoformat(),
        "symbol": req.symbol,
        "timeframe": req.timeframe,
        "start_ts": req.start,
        "end_ts": req.end,
        "model": req.model,
        "strategy": req.strategy,
        "params_json": json.dumps({"sma_fast": req.sma_fast, "sma_slow": req.sma_slow}),
        "metrics_json": json.dumps(metrics),
        "duration_ms": duration_ms,
    }
    client.insert_rows_json(TABLE_BT, [row])

# ---------- Endpoints ----------
@app.get("/health")
def health():
    return {"ok": True}

@app.get("/symbols")
def symbols():
    logger.info("Fetching symbols from %s", TABLE_OHLCV)
    client = bq()
    q = f"""
      SELECT symbol, timeframe, MIN(ts) first_ts, MAX(ts) last_ts, COUNT(*) row_count
      FROM `{TABLE_OHLCV}`
      GROUP BY symbol, timeframe
      ORDER BY symbol, timeframe
    """
    rows = [dict(r) for r in client.query(q).result()]
    logger.info("Returning %d symbols", len(rows))
    return rows

@app.post("/backtest")
def backtest(req: BacktestRequest):
<<<<<<< HEAD
    logs: List[str] = []
    df = load_ohlcv(req.symbol, req.timeframe, req.start, req.end, logs)
    if df.empty:
        return JSONResponse(status_code=404, content={"detail": "No data for given window.", "logs": logs})

    price = df["close"]
    eq = equity_sma_cross(price, req.cash_start, req.sma_fast, req.sma_slow, logs)

    # prepare series for the UI
    # return ISO strings to avoid timezone surprises in the browser
    ts_iso = [ts.isoformat() for ts in eq.index.to_pydatetime()]
    equity_vals = eq.round(2).tolist()

    # simple metrics (extend as you like)
    ret_abs = float(equity_vals[-1] - req.cash_start)
    ret_rel = float(equity_vals[-1] / req.cash_start - 1.0)

    payload: Dict[str, Any] = {
        "summary": {
            "symbol": req.symbol,
            "timeframe": req.timeframe,
            "start": req.start,
            "end": req.end,
            "bars": len(ts_iso),
        },
        "metrics": {
            "abs_return": ret_abs,
            "rel_return": ret_rel,
        },
        "series": {
            "ts": ts_iso,
            "equity": equity_vals,
        },
        "logs": logs[:2000],  # cap to keep responses reasonable
    }
    return payload
=======
    payload = req.model_dump()
    logger.info("Received backtest request: %s", json.dumps(payload, sort_keys=True))
    t0 = time.time()
    cache_id = cache_key(req)
    # try cache first
    cached = fetch_cached(req)
    if cached:
        logger.info("Cache hit for request %s", cache_id)
        cached["_cached"] = True
        logger.info("Returning cached metrics: %s", json.dumps(cached, sort_keys=True))
        return {"summary": req.model_dump(), "metrics": cached, "equity_curve": []}

    df = load_ohlcv(req.symbol, req.timeframe, req.start, req.end)
    logger.info(
        "Loaded %d OHLCV rows for %s %s between %s and %s",
        len(df),
        req.symbol,
        req.timeframe,
        req.start,
        req.end,
    )

    # forecast series (we calculate RMSE vs close)
    preds = model_predict(df, req.model, req.sma_fast, req.sma_slow)
    err = df["close"].astype(float) - preds
    rmse = float(np.sqrt(np.mean(err**2)))

    # equity
    if req.strategy == "buy_hold":
        eq = equity_buy_hold(df, req.cash_start)
    else:
        eq = equity_sma_cross(df, req.cash_start, req.sma_fast, req.sma_slow)

    m = metrics_from_equity(eq, periods_per_year(req.timeframe))
    metrics = {
        "sharpe": m.sharpe,
        "win_rate": m.win_rate,
        "max_drawdown": m.max_drawdown,
        "abs_return_usd": m.abs_return_usd,
        "rel_return": m.rel_return,
        "rmse": rmse,
    }
    duration_ms = int((time.time() - t0) * 1000)
    logger.info("Computed metrics in %d ms: %s", duration_ms, json.dumps(metrics, sort_keys=True))

    # persist
    persist_result(req, metrics, duration_ms)
    logger.info("Persisted backtest result for %s", cache_id)

    curve = [{"ts": str(ts), "equity": float(val)} for ts, val in eq.items()]
    response_payload = {"summary": req.model_dump(), "metrics": metrics, "equity_curve": curve}
    logger.info("Sending backtest response with %d equity points", len(response_payload["equity_curve"]))
    return response_payload
>>>>>>> 3646c6cf
<|MERGE_RESOLUTION|>--- conflicted
+++ resolved
@@ -1,8 +1,7 @@
 import hashlib, json, os, time
 import logging
 from dataclasses import asdict, dataclass
-from typing import Dict, List, Any
-import logging
+from typing import Dict, List
 
 import numpy as np
 import pandas as pd
@@ -22,10 +21,6 @@
 logger = logging.getLogger("alphagini.api")
 
 app = FastAPI(title="alphagini-api", version="0.1")
-
-logger = logging.getLogger("alphagini")
-logger.setLevel(logging.INFO)
-
 
 # Allow browser UI by default
 app.add_middleware(
@@ -58,11 +53,6 @@
 def bq() -> bigquery.Client:
     return bigquery.Client(project=PROJECT)
 
-def log(logs: List[str], msg: str):
-    m = str(msg)
-    logs.append(m)
-    logger.info(m)
-
 def periods_per_year(tf: str) -> int:
     # approximate for intraday
     mult = int(tf[:-1]) if tf[:-1].isdigit() else 1
@@ -73,16 +63,31 @@
     if unit == "w": return int(52/mult)
     return 365
 
-def load_ohlcv(symbol: str, timeframe: str, start: str, end: str, logs: List[str]) -> pd.DataFrame:
-    # ... your BQ query build ...
-    log(logs, f"load_ohlcv: symbol={symbol}, timeframe={timeframe}, start={start}, end={end}")
-    df = ...  # <== existing query to BQ that returns columns ['ts','open','high','low','close','volume']
+def load_ohlcv(symbol: str, timeframe: str, start: str, end: str) -> pd.DataFrame:
+    client = bq()
+    q = f"""
+      SELECT ts, open, high, low, close, volume
+      FROM `{TABLE_OHLCV}`
+      WHERE symbol=@s AND timeframe=@tf
+        AND ts BETWEEN @start AND @end
+      ORDER BY ts
+    """
+    job = client.query(
+        q,
+        job_config=bigquery.QueryJobConfig(
+            query_parameters=[
+                bigquery.ScalarQueryParameter("s","STRING", symbol),
+                bigquery.ScalarQueryParameter("tf","STRING", timeframe),
+                bigquery.ScalarQueryParameter("start","TIMESTAMP", start),
+                bigquery.ScalarQueryParameter("end","TIMESTAMP", end),
+            ]
+        ),
+    )
+    df = job.result().to_dataframe(create_bqstorage_client=False)
     if df.empty:
-        log(logs, "load_ohlcv: BQ returned 0 rows")
-        return df
+        raise HTTPException(status_code=404, detail="No data for given window")
     df["ts"] = pd.to_datetime(df["ts"], utc=True)
-    df = df.sort_values("ts").set_index("ts")
-    log(logs, f"load_ohlcv: rows={len(df)}, first={df.index.min()}, last={df.index.max()}")
+    df = df.set_index("ts").sort_index()
     return df
 
 # ---------- Models (predictions) ----------
@@ -100,50 +105,31 @@
     units = cash_start / price.iloc[0]
     return units * price
 
-def equity_sma_cross(price: pd.Series,
-                     cash_start: float,
-                     sma_fast: int,
-                     sma_slow: int,
-                     logs: List[str]) -> pd.Series:
-    """
-    price: pd.Series indexed by timestamp, float
-    returns cumulative equity series aligned 1:1 with price index
-    """
-    log(logs, f"equity_sma_cross: len(price)={len(price)}, fast={sma_fast}, slow={sma_slow}")
-
-    price = price.astype(float)
-    price = price.sort_index()
-
-    # SMAs
-    fast = price.rolling(window=sma_fast, min_periods=sma_fast).mean()
-    slow = price.rolling(window=sma_slow, min_periods=sma_slow).mean()
-
-    # Position: 1 when fast>slow else 0. Shift(1) so we trade on next bar open.
-    pos = (fast > slow).astype(int).shift(1).fillna(0)
-
-    # P&L from close-to-close returns
-    rets = price.pct_change().fillna(0)
-
-    # Strategy returns: position * market returns
-    strat = (pos * rets).fillna(0)
-
-    equity = (1.0 + strat).cumprod() * float(cash_start)
-
-    # logs for sanity
-    cross_count = int(((fast > slow).astype(int).diff() != 0).sum())
-    log(logs, f"SMA signals={cross_count}, first_ts={price.index.min()}, last_ts={price.index.max()}")
-    log(logs, f"NaNs: fast={int(fast.isna().sum())}, slow={int(slow.isna().sum())}")
-
-    # ensure alignment is exact
-    if not equity.index.equals(price.index):
-        log(logs, "WARNING: index misalignment detected; reindexing equity to price.")
-        equity = equity.reindex(price.index)
-
-    # if all NaN due to very short window, fill with starting cash
-    equity = equity.fillna(method="ffill").fillna(float(cash_start))
-
-    log(logs, f"equity len={len(equity)}, min={equity.min():.2f}, max={equity.max():.2f}")
-    return equity
+def equity_sma_cross(df: pd.DataFrame, cash_start: float, sma_fast=10, sma_slow=30) -> pd.Series:
+    price = df["close"].astype(float)
+
+    fast = price.rolling(sma_fast, min_periods=1).mean()
+    slow = price.rolling(sma_slow, min_periods=1).mean()
+    long = (fast > slow).astype(int)
+    long = long.shift(1).fillna(0)  # act on next bar
+
+    equity: list[float] = [cash_start]
+    units = 0.0
+    cash = cash_start
+
+    # one equity value per bar after the first
+    for p, pos in zip(price.iloc[1:].values, long.iloc[1:].values):
+        if pos and units == 0.0:      # enter long
+            units = cash / p
+            cash = 0.0
+        elif (not pos) and units > 0: # exit long
+            cash = units * p
+            units = 0.0
+
+        equity.append(cash + units * p)
+
+    # equity has exactly len(price) values now
+    return pd.Series(equity, index=price.index)
 
 # ---------- Metrics ----------
 def metrics_from_equity(eq: pd.Series, ppyr: int) -> EquityMetrics:
@@ -232,44 +218,6 @@
 
 @app.post("/backtest")
 def backtest(req: BacktestRequest):
-<<<<<<< HEAD
-    logs: List[str] = []
-    df = load_ohlcv(req.symbol, req.timeframe, req.start, req.end, logs)
-    if df.empty:
-        return JSONResponse(status_code=404, content={"detail": "No data for given window.", "logs": logs})
-
-    price = df["close"]
-    eq = equity_sma_cross(price, req.cash_start, req.sma_fast, req.sma_slow, logs)
-
-    # prepare series for the UI
-    # return ISO strings to avoid timezone surprises in the browser
-    ts_iso = [ts.isoformat() for ts in eq.index.to_pydatetime()]
-    equity_vals = eq.round(2).tolist()
-
-    # simple metrics (extend as you like)
-    ret_abs = float(equity_vals[-1] - req.cash_start)
-    ret_rel = float(equity_vals[-1] / req.cash_start - 1.0)
-
-    payload: Dict[str, Any] = {
-        "summary": {
-            "symbol": req.symbol,
-            "timeframe": req.timeframe,
-            "start": req.start,
-            "end": req.end,
-            "bars": len(ts_iso),
-        },
-        "metrics": {
-            "abs_return": ret_abs,
-            "rel_return": ret_rel,
-        },
-        "series": {
-            "ts": ts_iso,
-            "equity": equity_vals,
-        },
-        "logs": logs[:2000],  # cap to keep responses reasonable
-    }
-    return payload
-=======
     payload = req.model_dump()
     logger.info("Received backtest request: %s", json.dumps(payload, sort_keys=True))
     t0 = time.time()
@@ -322,5 +270,4 @@
     curve = [{"ts": str(ts), "equity": float(val)} for ts, val in eq.items()]
     response_payload = {"summary": req.model_dump(), "metrics": metrics, "equity_curve": curve}
     logger.info("Sending backtest response with %d equity points", len(response_payload["equity_curve"]))
-    return response_payload
->>>>>>> 3646c6cf
+    return response_payload